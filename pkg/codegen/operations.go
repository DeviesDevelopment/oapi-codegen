--- conflicted
+++ resolved
@@ -496,20 +496,19 @@
 	return SchemaNameToTypeName(r.ContentType)
 }
 
-<<<<<<< HEAD
 func (r ResponseContentDefinition) Prefix() string {
 	if globalState.modelPkg != globalState.currPkg {
 		return "apimodel."
 	}
 	return ""
-=======
+}
+
 // IsJSON returns whether this is a JSON media type, for instance:
 // - application/json
 // - application/vnd.api+json
 // - application/*+json
 func (r ResponseContentDefinition) IsJSON() bool {
 	return util.IsMediaTypeJson(r.ContentType)
->>>>>>> 235fea55
 }
 
 type ResponseHeaderDefinition struct {
