// Copyright 2019 DeepMap, Inc.
//
// Licensed under the Apache License, Version 2.0 (the "License");
// you may not use this file except in compliance with the License.
// You may obtain a copy of the License at
//
// http://www.apache.org/licenses/LICENSE-2.0
//
// Unless required by applicable law or agreed to in writing, software
// distributed under the License is distributed on an "AS IS" BASIS,
// WITHOUT WARRANTIES OR CONDITIONS OF ANY KIND, either express or implied.
// See the License for the specific language governing permissions and
// limitations under the License.

package codegen

import (
	"bufio"
	"bytes"
	"context"
	"embed"
	"fmt"
	"io"
	"io/fs"
	"net/http"
	"os"
	"runtime/debug"
	"sort"
	"strings"
	"text/template"
	"time"

	"github.com/deepmap/oapi-codegen/pkg/util"
	"github.com/getkin/kin-openapi/openapi3"
)

// Embed the templates directory
//
//go:embed templates
var templates embed.FS

// globalState stores all global state. Please don't put global state anywhere
// else so that we can easily track it.
var globalState struct {
	options       Configuration
	spec          *openapi3.T
	importMapping importMap
	modelPkg      string
	currPkg       string
}

// goImport represents a go package to be imported in the generated code
type goImport struct {
	Name string // package name
	Path string // package path
}

// String returns a go import statement
func (gi goImport) String() string {
	if gi.Name != "" {
		return fmt.Sprintf("%s %q", gi.Name, gi.Path)
	}
	return fmt.Sprintf("%q", gi.Path)
}

// importMap maps external OpenAPI specifications files/urls to external go packages
type importMap map[string]goImport

// GoImports returns a slice of go import statements
func (im importMap) GoImports() []string {
	goImports := make([]string, 0, len(im))
	for _, v := range im {
		goImports = append(goImports, v.String())
	}
	return goImports
}

func constructImportMapping(importMapping map[string]string) importMap {
	var (
		pathToName = map[string]string{}
		result     = importMap{}
	)

	{
		var packagePaths []string
		for _, packageName := range importMapping {
			packagePaths = append(packagePaths, packageName)
		}
		sort.Strings(packagePaths)

		for _, packagePath := range packagePaths {
			if _, ok := pathToName[packagePath]; !ok {
				pathToName[packagePath] = fmt.Sprintf("externalRef%d", len(pathToName))
			}
		}
	}
	for specPath, packagePath := range importMapping {
		result[specPath] = goImport{Name: pathToName[packagePath], Path: packagePath}
	}
	return result
}

// Generate uses the Go templating engine to generate all of our server wrappers from
// the descriptions we've built up above from the schema objects.
// opts defines
func Generate(spec *openapi3.T, opts Configuration) (GeneratedOutput, error) {
	// This is global state
	globalState.options = opts
	globalState.spec = spec
	globalState.importMapping = constructImportMapping(opts.ImportMapping)

	filterOperationsByTag(spec, opts)
	if !opts.OutputOptions.SkipPrune {
		pruneUnusedComponents(spec)
	}

	// if we are provided an override for the response type suffix update it
	if opts.OutputOptions.ResponseTypeSuffix != "" {
		responseTypeSuffix = opts.OutputOptions.ResponseTypeSuffix
	}

	if globalState.options.OutputOptions.ClientTypeName == "" {
		globalState.options.OutputOptions.ClientTypeName = defaultClientTypeName
	}

	// This creates the golang templates text package
	TemplateFunctions["opts"] = func() Configuration { return globalState.options }
	t := template.New("oapi-codegen").Funcs(TemplateFunctions)
	// This parses all of our own template files into the template object
	// above
	err := LoadTemplates(templates, t)
	if err != nil {
		return nil, fmt.Errorf("error parsing oapi-codegen templates: %w", err)
	}

	// load user-provided templates. Will Override built-in versions.
	for name, template := range opts.OutputOptions.UserTemplates {
		utpl := t.New(name)

		txt, err := GetUserTemplateText(template)
		if err != nil {
			return nil, fmt.Errorf("error loading user-provided template %q: %w", name, err)
		}

		_, err = utpl.Parse(txt)
		if err != nil {
			return nil, fmt.Errorf("error parsing user-provided template %q: %w", name, err)
		}
	}

	ops, err := OperationDefinitions(spec, opts.OutputOptions.InitialismOverrides)
	if err != nil {
		return nil, fmt.Errorf("error creating operation definitions: %w", err)
	}

	xGoTypeImports, err := OperationImports(ops)
	if err != nil {
		return nil, fmt.Errorf("error getting operation imports: %w", err)
	}

	var typeDefinitions, constantDefinitions string
	if opts.IsTargetEnabled(Models) {
		globalState.modelPkg = opts.Targets[Models].Package
		globalState.currPkg = globalState.modelPkg
		typeDefinitions, err = GenerateTypeDefinitions(t, spec, ops, opts.OutputOptions.ExcludeSchemas)
		if err != nil {
			return nil, fmt.Errorf("error generating type definitions: %w", err)
		}

		constantDefinitions, err = GenerateConstants(t, ops)
		if err != nil {
			return nil, fmt.Errorf("error generating constants: %w", err)
		}

		imprts, err := GetTypeDefinitionsImports(spec, opts.OutputOptions.ExcludeSchemas)
		if err != nil {
			return nil, fmt.Errorf("error getting type definition imports: %w", err)
		}

		path := fmt.Sprintf("%s/%s", opts.ModuleName, opts.Targets[Models].Package)
		imprts[Models] = goImport{
			Name: "apimodel",
			Path: path,
		}

		MergeImports(xGoTypeImports, imprts)
	}

	var irisServerOut string
	if opts.Generate.IrisServer {
		irisServerOut, err = GenerateIrisServer(t, ops)
		if err != nil {
			return "", fmt.Errorf("error generating Go handlers for Paths: %w", err)
		}
	}

	var echoServerOut string
	if opts.IsTargetEnabled(EchoServer) {
		globalState.currPkg = opts.Targets[EchoServer].Package
		echoServerOut, err = GenerateEchoServer(t, ops)
		if err != nil {
			return nil, fmt.Errorf("error generating Go handlers for Paths: %w", err)
		}
	}

	var chiServerOut string
	if opts.IsTargetEnabled(ChiServer) {
		globalState.currPkg = opts.Targets[ChiServer].Package
		chiServerOut, err = GenerateChiServer(t, ops)
		if err != nil {
			return nil, fmt.Errorf("error generating Go handlers for Paths: %w", err)
		}
	}

	var fiberServerOut string
	if opts.IsTargetEnabled(FiberServer) {
		globalState.currPkg = opts.Targets[FiberServer].Package
		fiberServerOut, err = GenerateFiberServer(t, ops)
		if err != nil {
			return nil, fmt.Errorf("error generating Go handlers for Paths: %w", err)
		}
	}

	var ginServerOut string
	if opts.IsTargetEnabled(GinServer) {
		globalState.currPkg = opts.Targets[GinServer].Package
		ginServerOut, err = GenerateGinServer(t, ops)
		if err != nil {
			return nil, fmt.Errorf("error generating Go handlers for Paths: %w", err)
		}
	}

	var gorillaServerOut string
	if opts.IsTargetEnabled(GorillaServer) {
		globalState.currPkg = opts.Targets[GorillaServer].Package
		gorillaServerOut, err = GenerateGorillaServer(t, ops)
		if err != nil {
			return nil, fmt.Errorf("error generating Go handlers for Paths: %w", err)
		}
	}

	var strictServerOut string
	if opts.IsTargetEnabled(StrictServer) {
		globalState.currPkg = opts.Targets[StrictServer].Package
		var responses []ResponseDefinition
		if spec.Components != nil {
			responses, err = GenerateResponseDefinitions("", spec.Components.Responses)
			if err != nil {
				return nil, fmt.Errorf("error generation response definitions for schema: %w", err)
			}
		}
		strictServerResponses, err := GenerateStrictResponses(t, responses)
		if err != nil {
			return nil, fmt.Errorf("error generation response definitions for schema: %w", err)
		}
		strictServerOut, err = GenerateStrictServer(t, ops, opts)
		if err != nil {
			return nil, fmt.Errorf("error generating Go handlers for Paths: %w", err)
		}
		strictServerOut = strictServerResponses + strictServerOut
	}

	var clientOut string
	if opts.IsTargetEnabled(Client) {
		globalState.currPkg = opts.Targets[Client].Package
		clientOut, err = GenerateClient(t, ops)
		if err != nil {
			return nil, fmt.Errorf("error generating client: %w", err)
		}
	}

	var clientWithResponsesOut string
	if opts.IsTargetEnabled(Client) {
		globalState.currPkg = opts.Targets[Client].Package
		clientWithResponsesOut, err = GenerateClientWithResponses(t, ops)
		if err != nil {
			return nil, fmt.Errorf("error generating client with responses: %w", err)
		}
	}

	var inlinedSpec string
	if opts.IsTargetEnabled(EmbeddedSpec) {
		globalState.currPkg = opts.Targets[EmbeddedSpec].Package
		inlinedSpec, err = GenerateInlinedSpec(t, globalState.importMapping, spec)
		if err != nil {
			return nil, fmt.Errorf("error generating Go handlers for Paths: %w", err)
		}
	}

	// Generate the targets
	for _, o := range opts.Targets {
		var buf bytes.Buffer
		w := bufio.NewWriter(&buf)

<<<<<<< HEAD
		externalImports := append(globalState.importMapping.GoImports(), importMap(xGoTypeImports).GoImports()...)
		o.Imports, err = GenerateImports(t, externalImports, o.GolangPackage())
		if err != nil {
			return nil, fmt.Errorf("error generating imports: %w", err)
		}
=======
	externalImports := append(globalState.importMapping.GoImports(), importMap(xGoTypeImports).GoImports()...)
	importsOut, err := GenerateImports(
		t,
		externalImports,
		opts.PackageName,
		opts.NoVCSVersionOverride,
	)
	if err != nil {
		return "", fmt.Errorf("error generating imports: %w", err)
	}
>>>>>>> 58e3d167

		if o.Target == Models {
			_, err = w.WriteString(constantDefinitions)
			if err != nil {
				return nil, fmt.Errorf("error writing constants: %w", err)
			}

			_, err = w.WriteString(typeDefinitions)
			if err != nil {
				return nil, fmt.Errorf("error writing type definitions: %w", err)
			}
		}

		if o.Target == Client {
			_, err = w.WriteString(clientOut)
			if err != nil {
				return nil, fmt.Errorf("error writing client: %w", err)
			}

			_, err = w.WriteString(clientWithResponsesOut)
			if err != nil {
				return nil, fmt.Errorf("error writing client: %w", err)
			}
		}

<<<<<<< HEAD
		if o.Target == EchoServer {
			_, err = w.WriteString(echoServerOut)
			if err != nil {
				return nil, fmt.Errorf("error writing server path handlers: %w", err)
			}
=======
	if opts.Generate.IrisServer {
		_, err = w.WriteString(irisServerOut)
		if err != nil {
			return "", fmt.Errorf("error writing server path handlers: %w", err)
		}

	}

	if opts.Generate.EchoServer {
		_, err = w.WriteString(echoServerOut)
		if err != nil {
			return "", fmt.Errorf("error writing server path handlers: %w", err)
>>>>>>> 58e3d167
		}

		if o.Target == ChiServer {
			_, err = w.WriteString(chiServerOut)
			if err != nil {
				return nil, fmt.Errorf("error writing server path handlers: %w", err)
			}
		}

		if o.Target == FiberServer {
			_, err = w.WriteString(fiberServerOut)
			if err != nil {
				return nil, fmt.Errorf("error writing server path handlers: %w", err)
			}
		}

		if o.Target == GinServer {
			_, err = w.WriteString(ginServerOut)
			if err != nil {
				return nil, fmt.Errorf("error writing server path handlers: %w", err)
			}
		}

		if o.Target == GorillaServer {
			_, err = w.WriteString(gorillaServerOut)
			if err != nil {
				return nil, fmt.Errorf("error writing server path handlers: %w", err)
			}
		}

		if o.Target == StrictServer {
			_, err = w.WriteString(strictServerOut)
			if err != nil {
				return nil, fmt.Errorf("error writing server path handlers: %w", err)
			}
		}

		if o.Target == EmbeddedSpec {
			_, err = w.WriteString(inlinedSpec)
			if err != nil {
				return nil, fmt.Errorf("error writing inlined spec: %w", err)
			}
		}

		w.Flush()
		o.Code = SanitizeCode(buf.String())
	}

	result, err := GetGeneratedOutput(opts.Targets, !opts.OutputOptions.SkipFmt)
	return result, err
}

func GenerateTypeDefinitions(t *template.Template, swagger *openapi3.T, ops []OperationDefinition, excludeSchemas []string) (string, error) {
	var allTypes []TypeDefinition
	if swagger.Components != nil {
		schemaTypes, err := GenerateTypesForSchemas(t, swagger.Components.Schemas, excludeSchemas)
		if err != nil {
			return "", fmt.Errorf("error generating Go types for component schemas: %w", err)
		}

		paramTypes, err := GenerateTypesForParameters(t, swagger.Components.Parameters)
		if err != nil {
			return "", fmt.Errorf("error generating Go types for component parameters: %w", err)
		}
		allTypes = append(schemaTypes, paramTypes...)

		responseTypes, err := GenerateTypesForResponses(t, swagger.Components.Responses)
		if err != nil {
			return "", fmt.Errorf("error generating Go types for component responses: %w", err)
		}
		allTypes = append(allTypes, responseTypes...)

		bodyTypes, err := GenerateTypesForRequestBodies(t, swagger.Components.RequestBodies)
		if err != nil {
			return "", fmt.Errorf("error generating Go types for component request bodies: %w", err)
		}
		allTypes = append(allTypes, bodyTypes...)
	}

	// Go through all operations, and add their types to allTypes, so that we can
	// scan all of them for enums. Operation definitions are handled differently
	// from the rest, so let's keep track of enumTypes separately, which will contain
	// all types needed to be scanned for enums, which includes those within operations.
	enumTypes := allTypes
	for _, op := range ops {
		enumTypes = append(enumTypes, op.TypeDefinitions...)
	}

	operationsOut, err := GenerateTypesForOperations(t, ops)
	if err != nil {
		return "", fmt.Errorf("error generating Go types for component request bodies: %w", err)
	}

	enumsOut, err := GenerateEnums(t, enumTypes)
	if err != nil {
		return "", fmt.Errorf("error generating code for type enums: %w", err)
	}

	typesOut, err := GenerateTypes(t, allTypes)
	if err != nil {
		return "", fmt.Errorf("error generating code for type definitions: %w", err)
	}

	allOfBoilerplate, err := GenerateAdditionalPropertyBoilerplate(t, allTypes)
	if err != nil {
		return "", fmt.Errorf("error generating allOf boilerplate: %w", err)
	}

	unionBoilerplate, err := GenerateUnionBoilerplate(t, allTypes)
	if err != nil {
		return "", fmt.Errorf("error generating union boilerplate: %w", err)
	}

	unionAndAdditionalBoilerplate, err := GenerateUnionAndAdditionalProopertiesBoilerplate(t, allTypes)
	if err != nil {
		return "", fmt.Errorf("error generating boilerplate for union types with additionalProperties: %w", err)
	}

	typeDefinitions := strings.Join([]string{enumsOut, typesOut, operationsOut, allOfBoilerplate, unionBoilerplate, unionAndAdditionalBoilerplate}, "")
	return typeDefinitions, nil
}

// GenerateConstants generates operation ids, context keys, paths, etc. to be exported as constants
func GenerateConstants(t *template.Template, ops []OperationDefinition) (string, error) {
	constants := Constants{
		SecuritySchemeProviderNames: []string{},
	}

	providerNameMap := map[string]struct{}{}
	for _, op := range ops {
		for _, def := range op.SecurityDefinitions {
			providerName := SanitizeGoIdentity(def.ProviderName)
			providerNameMap[providerName] = struct{}{}
		}
	}

	var providerNames []string
	for providerName := range providerNameMap {
		providerNames = append(providerNames, providerName)
	}

	sort.Strings(providerNames)

	constants.SecuritySchemeProviderNames = append(constants.SecuritySchemeProviderNames, providerNames...)

	return GenerateTemplates([]string{"constants.tmpl"}, t, constants)
}

// GenerateTypesForSchemas generates type definitions for any custom types defined in the
// components/schemas section of the Swagger spec.
func GenerateTypesForSchemas(t *template.Template, schemas map[string]*openapi3.SchemaRef, excludeSchemas []string) ([]TypeDefinition, error) {
	excludeSchemasMap := make(map[string]bool)
	for _, schema := range excludeSchemas {
		excludeSchemasMap[schema] = true
	}
	types := make([]TypeDefinition, 0)
	// We're going to define Go types for every object under components/schemas
	for _, schemaName := range SortedSchemaKeys(schemas) {
		if _, ok := excludeSchemasMap[schemaName]; ok {
			continue
		}
		schemaRef := schemas[schemaName]

		goSchema, err := GenerateGoSchema(schemaRef, []string{schemaName})
		if err != nil {
			return nil, fmt.Errorf("error converting Schema %s to Go type: %w", schemaName, err)
		}

		goTypeName, err := renameSchema(schemaName, schemaRef)
		if err != nil {
			return nil, fmt.Errorf("error making name for components/schemas/%s: %w", schemaName, err)
		}

		types = append(types, TypeDefinition{
			JsonName: schemaName,
			TypeName: goTypeName,
			Schema:   goSchema,
		})

		types = append(types, goSchema.GetAdditionalTypeDefs()...)
	}
	return types, nil
}

// GenerateTypesForParameters generates type definitions for any custom types defined in the
// components/parameters section of the Swagger spec.
func GenerateTypesForParameters(t *template.Template, params map[string]*openapi3.ParameterRef) ([]TypeDefinition, error) {
	var types []TypeDefinition
	for _, paramName := range SortedParameterKeys(params) {
		paramOrRef := params[paramName]

		goType, err := paramToGoType(paramOrRef.Value, nil)
		if err != nil {
			return nil, fmt.Errorf("error generating Go type for schema in parameter %s: %w", paramName, err)
		}

		goTypeName, err := renameParameter(paramName, paramOrRef)
		if err != nil {
			return nil, fmt.Errorf("error making name for components/parameters/%s: %w", paramName, err)
		}

		typeDef := TypeDefinition{
			JsonName: paramName,
			Schema:   goType,
			TypeName: goTypeName,
		}

		if paramOrRef.Ref != "" {
			// Generate a reference type for referenced parameters
			refType, err := RefPathToGoType(paramOrRef.Ref)
			if err != nil {
				return nil, fmt.Errorf("error generating Go type for (%s) in parameter %s: %w", paramOrRef.Ref, paramName, err)
			}
			typeDef.TypeName = SchemaNameToTypeName(refType)
		}

		types = append(types, typeDef)
	}
	return types, nil
}

// GenerateTypesForResponses generates type definitions for any custom types defined in the
// components/responses section of the Swagger spec.
func GenerateTypesForResponses(t *template.Template, responses openapi3.Responses) ([]TypeDefinition, error) {
	var types []TypeDefinition

	for _, responseName := range SortedResponsesKeys(responses) {
		responseOrRef := responses[responseName]

		// We have to generate the response object. We're only going to
		// handle media types that conform to JSON. Other responses should
		// simply be specified as strings or byte arrays.
		response := responseOrRef.Value

		jsonCount := 0
		for mediaType := range response.Content {
			if util.IsMediaTypeJson(mediaType) {
				jsonCount++
			}
		}

		sortedContentKeys := SortedContentKeys(response.Content)
		for _, mediaType := range sortedContentKeys {
			response := response.Content[mediaType]
			if !util.IsMediaTypeJson(mediaType) {
				continue
			}

			goType, err := GenerateGoSchema(response.Schema, []string{responseName})
			if err != nil {
				return nil, fmt.Errorf("error generating Go type for schema in response %s: %w", responseName, err)
			}

			goTypeName, err := renameResponse(responseName, responseOrRef)
			if err != nil {
				return nil, fmt.Errorf("error making name for components/responses/%s: %w", responseName, err)
			}

			typeDef := TypeDefinition{
				JsonName: responseName,
				Schema:   goType,
				TypeName: goTypeName,
			}

			if responseOrRef.Ref != "" {
				// Generate a reference type for referenced parameters
				refType, err := RefPathToGoType(responseOrRef.Ref)
				if err != nil {
					return nil, fmt.Errorf("error generating Go type for (%s) in parameter %s: %w", responseOrRef.Ref, responseName, err)
				}
				typeDef.TypeName = SchemaNameToTypeName(refType)
			}

			if jsonCount > 1 {
				typeDef.TypeName = typeDef.TypeName + mediaTypeToCamelCase(mediaType)
			}

			types = append(types, typeDef)
		}
	}
	return types, nil
}

// GenerateTypesForRequestBodies generates type definitions for any custom types defined in the
// components/requestBodies section of the Swagger spec.
func GenerateTypesForRequestBodies(t *template.Template, bodies map[string]*openapi3.RequestBodyRef) ([]TypeDefinition, error) {
	var types []TypeDefinition

	for _, requestBodyName := range SortedRequestBodyKeys(bodies) {
		requestBodyRef := bodies[requestBodyName]

		// As for responses, we will only generate Go code for JSON bodies,
		// the other body formats are up to the user.
		response := requestBodyRef.Value
		for mediaType, body := range response.Content {
			if !util.IsMediaTypeJson(mediaType) {
				continue
			}

			goType, err := GenerateGoSchema(body.Schema, []string{requestBodyName})
			if err != nil {
				return nil, fmt.Errorf("error generating Go type for schema in body %s: %w", requestBodyName, err)
			}

			goTypeName, err := renameRequestBody(requestBodyName, requestBodyRef)
			if err != nil {
				return nil, fmt.Errorf("error making name for components/schemas/%s: %w", requestBodyName, err)
			}

			typeDef := TypeDefinition{
				JsonName: requestBodyName,
				Schema:   goType,
				TypeName: goTypeName,
			}

			if requestBodyRef.Ref != "" {
				// Generate a reference type for referenced bodies
				refType, err := RefPathToGoType(requestBodyRef.Ref)
				if err != nil {
					return nil, fmt.Errorf("error generating Go type for (%s) in body %s: %w", requestBodyRef.Ref, requestBodyName, err)
				}
				typeDef.TypeName = SchemaNameToTypeName(refType)
			}
			types = append(types, typeDef)
		}
	}
	return types, nil
}

// GenerateTypes passes a bunch of types to the template engine, and buffers
// its output into a string.
func GenerateTypes(t *template.Template, types []TypeDefinition) (string, error) {
	m := map[string]TypeDefinition{}
	var ts []TypeDefinition

	for _, typ := range types {
		if prevType, found := m[typ.TypeName]; found {
			// If type names collide, we need to see if they refer to the same
			// exact type definition, in which case, we can de-dupe. If they don't
			// match, we error out.
			if TypeDefinitionsEquivalent(prevType, typ) {
				continue
			}
			// We want to create an error when we try to define the same type twice.
			return "", fmt.Errorf("duplicate typename '%s' detected, can't auto-rename, "+
				"please use x-go-name to specify your own name for one of them", typ.TypeName)
		}

		m[typ.TypeName] = typ

		ts = append(ts, typ)
	}

	context := struct {
		Types []TypeDefinition
	}{
		Types: ts,
	}

	return GenerateTemplates([]string{"typedef.tmpl"}, t, context)
}

func GenerateEnums(t *template.Template, types []TypeDefinition) (string, error) {
	enums := []EnumDefinition{}

	// Keep track of which enums we've generated
	m := map[string]bool{}

	// These are all types defined globally
	for _, tp := range types {
		if found := m[tp.TypeName]; found {
			continue
		}

		m[tp.TypeName] = true

		if len(tp.Schema.EnumValues) > 0 {
			wrapper := ""
			if tp.Schema.GoType == "string" {
				wrapper = `"`
			}
			enums = append(enums, EnumDefinition{
				Schema:         tp.Schema,
				TypeName:       tp.TypeName,
				ValueWrapper:   wrapper,
				PrefixTypeName: globalState.options.Compatibility.AlwaysPrefixEnumValues,
			})
		}
	}

	// Now, go through all the enums, and figure out if we have conflicts with
	// any others.
	for i := range enums {
		// Look through all other enums not compared so far. Make sure we don't
		// compare against self.
		e1 := enums[i]
		for j := i + 1; j < len(enums); j++ {
			e2 := enums[j]

			for e1key := range e1.GetValues() {
				_, found := e2.GetValues()[e1key]
				if found {
					e1.PrefixTypeName = true
					e2.PrefixTypeName = true
					enums[i] = e1
					enums[j] = e2
					break
				}
			}
		}

		// now see if this enum conflicts with any global type names.
		for _, tp := range types {
			// Skip over enums, since we've handled those above.
			if len(tp.Schema.EnumValues) > 0 {
				continue
			}
			_, found := e1.Schema.EnumValues[tp.TypeName]
			if found {
				e1.PrefixTypeName = true
				enums[i] = e1
			}
		}

		// Another edge case is that an enum value can conflict with its own
		// type name.
		_, found := e1.GetValues()[e1.TypeName]
		if found {
			e1.PrefixTypeName = true
			enums[i] = e1
		}
	}

	// Now see if enums conflict with any non-enum typenames

	return GenerateTemplates([]string{"constants.tmpl"}, t, Constants{EnumDefinitions: enums})
}

// GenerateImports generates our import statements and package definition.
func GenerateImports(t *template.Template, externalImports []string, packageName string, versionOverride *string) (string, error) {
	// Read build version for incorporating into generated files
	// Unit tests have ok=false, so we'll just use "unknown" for the
	// version if we can't read this.
	modulePath := "unknown module path"
	moduleVersion := "unknown version"
	if bi, ok := debug.ReadBuildInfo(); ok {
		if bi.Main.Path != "" {
			modulePath = bi.Main.Path
		}
		if bi.Main.Version != "" {
			moduleVersion = bi.Main.Version
		}
		if versionOverride != nil {
			moduleVersion = *versionOverride
		}
	}

	context := struct {
		ExternalImports   []string
		PackageName       string
		ModuleName        string
		Version           string
		AdditionalImports []AdditionalImport
	}{
		ExternalImports:   externalImports,
		PackageName:       packageName,
		ModuleName:        modulePath,
		Version:           moduleVersion,
		AdditionalImports: globalState.options.AdditionalImports,
	}

	return GenerateTemplates([]string{"imports.tmpl"}, t, context)
}

// GenerateAdditionalPropertyBoilerplate generates all the glue code which provides
// the API for interacting with additional properties and JSON-ification
func GenerateAdditionalPropertyBoilerplate(t *template.Template, typeDefs []TypeDefinition) (string, error) {
	var filteredTypes []TypeDefinition

	m := map[string]bool{}

	for _, t := range typeDefs {
		if found := m[t.TypeName]; found {
			continue
		}

		m[t.TypeName] = true

		if t.Schema.HasAdditionalProperties {
			filteredTypes = append(filteredTypes, t)
		}
	}

	context := struct {
		Types []TypeDefinition
	}{
		Types: filteredTypes,
	}

	return GenerateTemplates([]string{"additional-properties.tmpl"}, t, context)
}

func GenerateUnionBoilerplate(t *template.Template, typeDefs []TypeDefinition) (string, error) {
	var filteredTypes []TypeDefinition
	for _, t := range typeDefs {
		if len(t.Schema.UnionElements) != 0 {
			filteredTypes = append(filteredTypes, t)
		}
	}

	if len(filteredTypes) == 0 {
		return "", nil
	}

	context := struct {
		Types []TypeDefinition
	}{
		Types: filteredTypes,
	}

	return GenerateTemplates([]string{"union.tmpl"}, t, context)
}

func GenerateUnionAndAdditionalProopertiesBoilerplate(t *template.Template, typeDefs []TypeDefinition) (string, error) {
	var filteredTypes []TypeDefinition
	for _, t := range typeDefs {
		if len(t.Schema.UnionElements) != 0 && t.Schema.HasAdditionalProperties {
			filteredTypes = append(filteredTypes, t)
		}
	}

	if len(filteredTypes) == 0 {
		return "", nil
	}
	context := struct {
		Types []TypeDefinition
	}{
		Types: filteredTypes,
	}

	return GenerateTemplates([]string{"union-and-additional-properties.tmpl"}, t, context)
}

// SanitizeCode runs sanitizers across the generated Go code to ensure the
// generated code will be able to compile.
func SanitizeCode(goCode string) string {
	// remove any byte-order-marks which break Go-Code
	// See: https://groups.google.com/forum/#!topic/golang-nuts/OToNIPdfkks
	return strings.ReplaceAll(goCode, "\uFEFF", "")
}

// GetUserTemplateText attempts to retrieve the template text from a passed in URL or file
// path when inputData is more than one line.
// This function will attempt to load a file first, and if it fails, will try to get the
// data from the remote endpoint.
// The timeout for remote download file is 30 seconds.
func GetUserTemplateText(inputData string) (template string, err error) {
	// if the input data is more than one line, assume its a template and return that data.
	if strings.Contains(inputData, "\n") {
		return inputData, nil
	}

	// load data from file
	data, err := os.ReadFile(inputData)
	// return data if found and loaded
	if err == nil {
		return string(data), nil
	}

	// check for non "not found" errors
	if !os.IsNotExist(err) {
		return "", fmt.Errorf("failed to open file %s: %w", inputData, err)
	}

	// attempt to get data from url with timeout
	const downloadTimeout = 30 * time.Second
	ctx, cancel := context.WithTimeout(context.Background(), downloadTimeout)
	defer cancel()

	req, err := http.NewRequestWithContext(ctx, http.MethodGet, inputData, http.NoBody)
	if err != nil {
		return "", fmt.Errorf("failed to create request GET %s: %w", inputData, err)
	}
	resp, err := http.DefaultClient.Do(req)
	if err != nil {
		return "", fmt.Errorf("failed to execute GET request data from %s: %w", inputData, err)
	}
	if resp != nil {
		defer resp.Body.Close()
	}
	if resp.StatusCode < 200 || resp.StatusCode >= 300 {
		return "", fmt.Errorf("got non %d status code on GET %s", resp.StatusCode, inputData)
	}
	data, err = io.ReadAll(resp.Body)
	if err != nil {
		return "", fmt.Errorf("failed to read response body from GET %s: %w", inputData, err)
	}

	return string(data), nil
}

// LoadTemplates loads all of our template files into a text/template. The
// path of template is relative to the templates directory.
func LoadTemplates(src embed.FS, t *template.Template) error {
	return fs.WalkDir(src, "templates", func(path string, d fs.DirEntry, err error) error {
		if err != nil {
			return fmt.Errorf("error walking directory %s: %w", path, err)
		}
		if d.IsDir() {
			return nil
		}

		buf, err := src.ReadFile(path)
		if err != nil {
			return fmt.Errorf("error reading file '%s': %w", path, err)
		}

		templateName := strings.TrimPrefix(path, "templates/")
		tmpl := t.New(templateName)
		_, err = tmpl.Parse(string(buf))
		if err != nil {
			return fmt.Errorf("parsing template '%s': %w", path, err)
		}
		return nil
	})
}

func OperationSchemaImports(s *Schema) (map[string]goImport, error) {
	res := map[string]goImport{}

	for _, p := range s.Properties {
		imprts, err := GoSchemaImports(&openapi3.SchemaRef{Value: p.Schema.OAPISchema})
		if err != nil {
			return nil, err
		}
		MergeImports(res, imprts)
	}

	imprts, err := GoSchemaImports(&openapi3.SchemaRef{Value: s.OAPISchema})
	if err != nil {
		return nil, err
	}
	MergeImports(res, imprts)
	return res, nil
}

func OperationImports(ops []OperationDefinition) (map[string]goImport, error) {
	res := map[string]goImport{}
	for _, op := range ops {
		for _, pd := range [][]ParameterDefinition{op.PathParams, op.QueryParams} {
			for _, p := range pd {
				imprts, err := OperationSchemaImports(&p.Schema)
				if err != nil {
					return nil, err
				}
				MergeImports(res, imprts)
			}
		}

		for _, b := range op.Bodies {
			imprts, err := OperationSchemaImports(&b.Schema)
			if err != nil {
				return nil, err
			}
			MergeImports(res, imprts)
		}

		for _, b := range op.Responses {
			for _, c := range b.Contents {
				imprts, err := OperationSchemaImports(&c.Schema)
				if err != nil {
					return nil, err
				}
				MergeImports(res, imprts)
			}
		}

	}
	return res, nil
}

func GetTypeDefinitionsImports(swagger *openapi3.T, excludeSchemas []string) (map[string]goImport, error) {
	res := map[string]goImport{}
	if swagger.Components == nil {
		return res, nil
	}

	schemaImports, err := GetSchemaImports(swagger.Components.Schemas, excludeSchemas)
	if err != nil {
		return nil, err
	}

	reqBodiesImports, err := GetRequestBodiesImports(swagger.Components.RequestBodies)
	if err != nil {
		return nil, err
	}

	responsesImports, err := GetResponsesImports(swagger.Components.Responses)
	if err != nil {
		return nil, err
	}

	parametersImports, err := GetParametersImports(swagger.Components.Parameters)
	if err != nil {
		return nil, err
	}

	for _, imprts := range []map[string]goImport{schemaImports, reqBodiesImports, responsesImports, parametersImports} {
		MergeImports(res, imprts)
	}
	return res, nil
}

func GoSchemaImports(schemas ...*openapi3.SchemaRef) (map[string]goImport, error) {
	res := map[string]goImport{}
	for _, sref := range schemas {
		if sref == nil || sref.Value == nil || IsGoTypeReference(sref.Ref) {
			return nil, nil
		}
		if gi, err := ParseGoImportExtension(sref); err != nil {
			return nil, err
		} else {
			if gi != nil {
				res[gi.String()] = *gi
			}
		}
		schemaVal := sref.Value

		t := schemaVal.Type
		switch t {
		case "", "object":
			for _, v := range schemaVal.Properties {
				imprts, err := GoSchemaImports(v)
				if err != nil {
					return nil, err
				}
				MergeImports(res, imprts)
			}
		case "array":
			imprts, err := GoSchemaImports(schemaVal.Items)
			if err != nil {
				return nil, err
			}
			MergeImports(res, imprts)
		}
	}
	return res, nil
}

func GetSchemaImports(schemas map[string]*openapi3.SchemaRef, excludeSchemas []string) (map[string]goImport, error) {
	res := map[string]goImport{}
	excludeSchemasMap := make(map[string]bool)
	for _, schema := range excludeSchemas {
		excludeSchemasMap[schema] = true
	}
	for schemaName, schema := range schemas {
		if _, ok := excludeSchemasMap[schemaName]; ok {
			continue
		}

		imprts, err := GoSchemaImports(schema)
		if err != nil {
			return nil, err
		}
		MergeImports(res, imprts)
	}
	return res, nil
}

func GetRequestBodiesImports(bodies map[string]*openapi3.RequestBodyRef) (map[string]goImport, error) {
	res := map[string]goImport{}
	for _, r := range bodies {
		response := r.Value
		for mediaType, body := range response.Content {
			if !util.IsMediaTypeJson(mediaType) {
				continue
			}

			imprts, err := GoSchemaImports(body.Schema)
			if err != nil {
				return nil, err
			}
			MergeImports(res, imprts)
		}
	}
	return res, nil
}

func GetResponsesImports(responses map[string]*openapi3.ResponseRef) (map[string]goImport, error) {
	res := map[string]goImport{}
	for _, r := range responses {
		response := r.Value
		for mediaType, body := range response.Content {
			if !util.IsMediaTypeJson(mediaType) {
				continue
			}

			imprts, err := GoSchemaImports(body.Schema)
			if err != nil {
				return nil, err
			}
			MergeImports(res, imprts)
		}
	}
	return res, nil
}

func GetParametersImports(params map[string]*openapi3.ParameterRef) (map[string]goImport, error) {
	res := map[string]goImport{}
	for _, param := range params {
		if param.Value == nil {
			continue
		}
		imprts, err := GoSchemaImports(param.Value.Schema)
		if err != nil {
			return nil, err
		}
		MergeImports(res, imprts)
	}
	return res, nil
}

func SetGlobalStateSpec(spec *openapi3.T) {
	globalState.spec = spec
}<|MERGE_RESOLUTION|>--- conflicted
+++ resolved
@@ -188,9 +188,10 @@
 
 	var irisServerOut string
 	if opts.Generate.IrisServer {
+		globalState.currPkg = opts.Targets[IrisServer].Package
 		irisServerOut, err = GenerateIrisServer(t, ops)
 		if err != nil {
-			return "", fmt.Errorf("error generating Go handlers for Paths: %w", err)
+			return nil, fmt.Errorf("error generating Go handlers for Paths: %w", err)
 		}
 	}
 
@@ -292,24 +293,11 @@
 		var buf bytes.Buffer
 		w := bufio.NewWriter(&buf)
 
-<<<<<<< HEAD
 		externalImports := append(globalState.importMapping.GoImports(), importMap(xGoTypeImports).GoImports()...)
-		o.Imports, err = GenerateImports(t, externalImports, o.GolangPackage())
+		o.Imports, err = GenerateImports(t, externalImports, o.GolangPackage(), opts.NoVCSVersionOverride)
 		if err != nil {
 			return nil, fmt.Errorf("error generating imports: %w", err)
 		}
-=======
-	externalImports := append(globalState.importMapping.GoImports(), importMap(xGoTypeImports).GoImports()...)
-	importsOut, err := GenerateImports(
-		t,
-		externalImports,
-		opts.PackageName,
-		opts.NoVCSVersionOverride,
-	)
-	if err != nil {
-		return "", fmt.Errorf("error generating imports: %w", err)
-	}
->>>>>>> 58e3d167
 
 		if o.Target == Models {
 			_, err = w.WriteString(constantDefinitions)
@@ -335,26 +323,18 @@
 			}
 		}
 
-<<<<<<< HEAD
+		if o.Target == IrisServer {
+			_, err = w.WriteString(irisServerOut)
+			if err != nil {
+				return nil, fmt.Errorf("error writing server path handlers: %w", err)
+			}
+		}
+
 		if o.Target == EchoServer {
 			_, err = w.WriteString(echoServerOut)
 			if err != nil {
 				return nil, fmt.Errorf("error writing server path handlers: %w", err)
 			}
-=======
-	if opts.Generate.IrisServer {
-		_, err = w.WriteString(irisServerOut)
-		if err != nil {
-			return "", fmt.Errorf("error writing server path handlers: %w", err)
-		}
-
-	}
-
-	if opts.Generate.EchoServer {
-		_, err = w.WriteString(echoServerOut)
-		if err != nil {
-			return "", fmt.Errorf("error writing server path handlers: %w", err)
->>>>>>> 58e3d167
 		}
 
 		if o.Target == ChiServer {
