--- conflicted
+++ resolved
@@ -26,211 +26,6 @@
 	assert.Len(t, problems, 0)
 }
 
-<<<<<<< HEAD
-func TestExamplePetStoreCodeGeneration(t *testing.T) {
-
-	// Input vars for code generation:
-	opts := NewDefaultConfigurationWithPackage("petstore")
-
-	// Get a spec from the example PetStore definition:
-	swagger, err := examplePetstore.GetSwagger()
-	assert.NoError(t, err)
-
-	// Run our code generation:
-	output, err := Generate(swagger, opts)
-	require.NotNil(t, output, "No targets found")
-	assert.NoError(t, err)
-
-	// Make sure we have a EchoServer target with a summary comment containing newlines
-	target, _ := output[EchoServer]
-	require.NotNil(t, target, "Expected target not found: %s", EchoServer)
-	assert.Contains(t, target.Code, "// Deletes a pet by ID")
-
-	// Make sure we have a Client target with method signatures returing response structs:
-	target, _ = output[Client]
-	require.NotNil(t, target, "Expected target not found: %s", Client)
-	assert.Contains(t, target.Code, "func (c *Client) FindPetByID(ctx context.Context, id int64, reqEditors ...RequestEditorFn) (*http.Response, error) {")
-
-	// Make sure we have a Models target with property comments:
-	target, _ = output[Models]
-	require.NotNil(t, target, "Expected target not found: %s", Models)
-	assert.Contains(t, target.Code, "// Id Unique id of the pet")
-
-	// Loop through the code
-	for _, c := range output.ToArray() {
-		// Check that we have valid (formattable) code:
-		_, err = format.Source([]byte(c.Code))
-		assert.NoError(t, err)
-
-		// Check that we have a package:
-		assert.Contains(t, c.Code, "package petstore")
-
-		// Make sure the generated code is valid:
-		checkLint(t, "test.gen.go", []byte(c.Code))
-	}
-}
-
-func TestExamplePetStoreCodeGenerationWithUserTemplates(t *testing.T) {
-
-	userTemplates := map[string]string{"typedef.tmpl": "//blah\n//blah"}
-
-	// Input vars for code generation:
-	opts := Configuration{
-		Generate: GenerateOptions{
-			Models: true,
-		},
-		OutputOptions: OutputOptions{
-			UserTemplates: userTemplates,
-		},
-		Targets: map[string]*GenerateTarget{
-			Models: GenerateTargets[Models],
-		},
-	}
-	opts.Targets[Models].Package = "models"
-
-	// Get a spec from the example PetStore definition:
-	swagger, err := examplePetstore.GetSwagger()
-	assert.NoError(t, err)
-
-	// Run our code generation:
-	output, err := Generate(swagger, opts)
-	require.NotNil(t, output, "No targets found")
-	assert.NoError(t, err)
-
-	target, _ := output[Models]
-	require.NotNil(t, target, "Expected target not found: %s", Models)
-	assert.NotEmpty(t, target.Code)
-
-	// Check that we have valid (formattable) code:
-	_, err = format.Source([]byte(target.Code))
-	assert.NoError(t, err)
-
-	// Check that we have a package:
-	assert.Contains(t, target.Code, "package models")
-
-	// Check that the built-in template has been overridden
-	assert.Contains(t, target.Code, "//blah")
-}
-
-func TestExamplePetStoreCodeGenerationWithFileUserTemplates(t *testing.T) {
-
-	userTemplates := map[string]string{"typedef.tmpl": "./templates/typedef.tmpl"}
-
-	// Input vars for code generation:
-	opts := Configuration{
-		Generate: GenerateOptions{
-			Models: true,
-		},
-		OutputOptions: OutputOptions{
-			UserTemplates: userTemplates,
-		},
-		Targets: map[string]*GenerateTarget{
-			Models: GenerateTargets[Models],
-		},
-	}
-	opts.Targets[Models].Package = "models"
-
-	// Get a spec from the example PetStore definition:
-	swagger, err := examplePetstore.GetSwagger()
-	assert.NoError(t, err)
-
-	// Run our code generation:
-	output, err := Generate(swagger, opts)
-	require.NotNil(t, output, "No targets found")
-	assert.NoError(t, err)
-
-	target, _ := output[Models]
-	require.NotNil(t, target, "Expected target not found: %s", Models)
-	assert.NotEmpty(t, target.Code)
-
-	// Check that we have valid (formattable) code:
-	_, err = format.Source([]byte(target.Code))
-	assert.NoError(t, err)
-
-	// Check that we have a package:
-	assert.Contains(t, target.Code, "package models")
-	// Check that the built-in template has been overridden
-	assert.Contains(t, target.Code, "// Package models provides primitives to interact with the openapi")
-}
-
-func TestExamplePetStoreCodeGenerationWithHTTPUserTemplates(t *testing.T) {
-
-	ln, err := net.Listen("tcp", "127.0.0.1:0")
-	assert.NoError(t, err)
-	defer ln.Close()
-
-	//nolint:errcheck
-	// Does not matter if the server returns an error on close etc.
-	go http.Serve(ln, http.HandlerFunc(func(w http.ResponseWriter, r *http.Request) {
-		_, writeErr := w.Write([]byte("//blah"))
-		assert.NoError(t, writeErr)
-	}))
-
-	t.Logf("Listening on %s", ln.Addr().String())
-
-	userTemplates := map[string]string{"typedef.tmpl": fmt.Sprintf("http://%s", ln.Addr().String())}
-
-	// Input vars for code generation:
-	//packageName := "api"
-	opts := Configuration{
-		Generate: GenerateOptions{
-			Models: true,
-		},
-		OutputOptions: OutputOptions{
-			UserTemplates: userTemplates,
-		},
-		Targets: map[string]*GenerateTarget{
-			Models: GenerateTargets[Models],
-		},
-	}
-	opts.Targets[Models].Package = "models"
-
-	// Get a spec from the example PetStore definition:
-	swagger, err := examplePetstore.GetSwagger()
-	assert.NoError(t, err)
-
-	// Run our code generation:
-	output, err := Generate(swagger, opts)
-	require.NotNil(t, output, "No targets found")
-	assert.NoError(t, err)
-
-	target, _ := output[Models]
-	require.NotNil(t, target, "Expected target not found: %s", Models)
-	assert.NotEmpty(t, target.Code)
-
-	// Check that we have valid (formattable) code:
-	_, err = format.Source([]byte(target.Code))
-	assert.NoError(t, err)
-
-	// Check that we have a package:
-	assert.Contains(t, target.Code, "package models")
-
-	// Check that the built-in template has been overriden
-	assert.Contains(t, target.Code, "//blah")
-}
-
-func TestExamplePetStoreParseFunction(t *testing.T) {
-
-	bodyBytes := []byte(`{"id": 5, "name": "testpet", "tag": "cat"}`)
-
-	cannedResponse := &http.Response{
-		StatusCode: 200,
-		Body:       io.NopCloser(bytes.NewReader(bodyBytes)),
-		Header:     http.Header{},
-	}
-	cannedResponse.Header.Add("Content-type", "application/json")
-
-	findPetByIDResponse, err := examplePetstoreClient.ParseFindPetByIDResponse(cannedResponse)
-	assert.NoError(t, err)
-	assert.NotNil(t, findPetByIDResponse.JSON200)
-	assert.Equal(t, int64(5), findPetByIDResponse.JSON200.Id)
-	assert.Equal(t, "testpet", findPetByIDResponse.JSON200.Name)
-	assert.NotNil(t, findPetByIDResponse.JSON200.Tag)
-	assert.Equal(t, "cat", *findPetByIDResponse.JSON200.Tag)
-}
-
-=======
->>>>>>> 58e3d167
 func TestExampleOpenAPICodeGeneration(t *testing.T) {
 
 	// Input vars for code generation:
@@ -379,14 +174,10 @@
 }
 
 func TestRemoteExternalReference(t *testing.T) {
-<<<<<<< HEAD
-=======
 	if testing.Short() {
 		t.Skip("Skipping test that interacts with the network")
 	}
 
-	packageName := "api"
->>>>>>> 58e3d167
 	opts := Configuration{
 		Generate: GenerateOptions{
 			Models: true,
