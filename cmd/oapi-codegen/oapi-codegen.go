--- conflicted
+++ resolved
@@ -91,11 +91,7 @@
 	// All flags below are deprecated, and will be removed in a future release. Please do not
 	// update their behavior.
 	flag.StringVar(&flagGenerate, "generate", "types,client,server,spec",
-<<<<<<< HEAD
-		`Comma-separated list of code to generate; valid options: "types", "client", "chi-server", "server", "gin", "gorilla", "spec", "skip-fmt", "skip-prune"`)
-=======
 		`Comma-separated list of code to generate; valid options: "types", "client", "chi-server", "server", "gin", "gorilla", "spec", "skip-fmt", "skip-prune", "fiber", "iris".`)
->>>>>>> 58e3d167
 	flag.StringVar(&flagIncludeTags, "include-tags", "", "Only include operations with the given tags. Comma-separated list of tags.")
 	flag.StringVar(&flagExcludeTags, "exclude-tags", "", "Exclude operations that are tagged with the given tags. Comma-separated list of tags.")
 	flag.StringVar(&flagTemplatesDir, "templates", "", "Path to directory containing user templates.")
@@ -264,15 +260,11 @@
 		errExit("error loading swagger spec in %s\n: %s", flag.Arg(0), err)
 	}
 
-<<<<<<< HEAD
+	if len(noVCSVersionOverride) > 0 {
+		opts.NoVCSVersionOverride = &noVCSVersionOverride
+	}
+
 	result, err := codegen.Generate(swagger, opts)
-=======
-	if len(noVCSVersionOverride) > 0 {
-		opts.Configuration.NoVCSVersionOverride = &noVCSVersionOverride
-	}
-
-	code, err := codegen.Generate(swagger, opts.Configuration)
->>>>>>> 58e3d167
 	if err != nil {
 		errExit("error generating code: %s\n", err)
 	}
